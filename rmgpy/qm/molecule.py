import os
import logging
import re
import math

import numpy
import external.cclib as cclib

try:
    from rdkit import Chem
    from rdkit.Chem import AllChem, Pharm3D
except ImportError:
    logging.debug("To use QM calculations you must correctly install rdkit.")

from rmgpy.molecule import getElement
import rmgpy.quantity
from rmgpy.thermo import ThermoData
import rmgpy.statmech
import rmgpy.thermo
import rmgpy.molecule
import symmetry
import qmdata
from qmdata import CCLibData
from rmgpy.molecule import parser

class RDKitFailedError(Exception):
    """For when RDkit failed. try the next reaction """
    pass

class Geometry:
    """
    A geometry, used for quantum calculations.

    Created from a molecule. Geometry estimated by RDKit.

    The attributes are:

    =================== ======================= ====================================
    Attribute           Type                    Description
    =================== ======================= ====================================
    `settings`          :class:`QMSettings`     Settings for QM calculations
    `uniqueID`          ``str``                 A short ID such as an augmented InChI Key
    `molecule`          :class:`Molecule`       RMG Molecule object
    `uniqueIDlong`      ``str``                 A long, truly unique ID such as an augmented InChI
    =================== ======================= ====================================

    """
    def __init__(self, settings, uniqueID, molecule, uniqueIDlong=None):
        self.settings = settings
        #: A short unique ID such as an augmented InChI Key.
        self.uniqueID = uniqueID
        self.molecule = molecule
        if uniqueIDlong is None:
            self.uniqueIDlong = uniqueID
        else:
            #: Long, truly unique, ID, such as the augmented InChI.
            self.uniqueIDlong = uniqueIDlong
<<<<<<< HEAD

=======
        
        # ToDo: why do we copy self.settings.fileStore into self.fileStore ?
        # (and same for .scratchDirectory)
>>>>>>> fb393c41
        if self.settings:
            self.fileStore = self.settings.fileStore
            self.scratchDirectory = self.settings.scratchDirectory
        else:
            self.fileStore = None
            self.scratchDirectory = None

        if self.fileStore and not os.path.exists(self.fileStore):
            logging.info("Creating permanent directory %s for qm files."%os.path.abspath(self.fileStore))
            os.makedirs(self.fileStore)

        if self.scratchDirectory and not os.path.exists(self.scratchDirectory):
            logging.info("Creating scratch directory %s for qm files."%os.path.abspath(self.scratchDirectory))
            os.makedirs(self.scratchDirectory)

    def getFilePath(self, extension, scratch=True):
        """
        Returns the path to the file with the given extension.

        The provided extension should include the leading dot.
        If called with `scratch=False` then it will be in the `fileStore` directory,
        else `scratch=True` is assumed and it will be in the `scratchDirectory` directory.
        """
<<<<<<< HEAD
        return os.path.join(self.settings.scratchDirectory, self.uniqueID  + extension)

=======
        return os.path.join(
            self.settings.scratchDirectory if scratch else self.settings.fileStore,
            self.uniqueID + extension
            )
        
>>>>>>> fb393c41
    def getCrudeMolFilePath(self):
        "Returns the path of the crude mol file."
        return self.getFilePath('.crude.mol')

    def getRefinedMolFilePath(self):
        "Returns the path of the refined mol file."
        return self.getFilePath('.refined.mol')

    def generateRDKitGeometries(self, boundsMatrix=None, atomMatch=None):
        """
        Use RDKit to guess geometry.

        Save mol files of both crude and refined.
        Saves coordinates on atoms.
        """
        rdmol, rdAtIdx = self.rd_build()

        atoms = len(self.molecule.atoms)
        distGeomAttempts=1
        if atoms > 3:#this check prevents the number of attempts from being negative
            distGeomAttempts = 15*(atoms-3) #number of conformer attempts is just a linear scaling with molecule size, due to time considerations in practice, it is probably more like 3^(n-3) or something like that

        rdmol, minEid = self.rd_embed(rdmol, distGeomAttempts)
        self.saveCoordinatesFromRDMol(rdmol, minEid, rdAtIdx)

    def rd_build(self):
        """
        Import rmg molecule and create rdkit molecule with the same atom labeling.
        """
        return self.molecule.toRDKitMol(removeHs=False, returnMapping=True)


    def rd_embed(self, rdmol, numConfAttempts, bm=None, match=None):
        """
        Embed the RDKit molecule and create the crude molecule file.
        """
        if bm == None:
            AllChem.EmbedMultipleConfs(rdmol, numConfAttempts,randomSeed=1)
            crude = Chem.Mol(rdmol.ToBinary())
            rdmol, minEid = self.optimize(rdmol)
        else:
            """
            Embed the molecule according to the bounds matrix. Built to handle possible failures
            of some of the embedding attempts.
            """
            rdmol.RemoveAllConformers()
            for i in range(0,numConfAttempts):
                try:
                    Pharm3D.EmbedLib.EmbedMol(rdmol, bm, atomMatch=match)
                    break
                except ValueError:
                    print("RDKit failed to embed on attemt {0} of {1}".format(i+1, numConfAttempts))
                    # What to do next (what if they all fail?) !!!!!
                except RuntimeError:
                    raise RDKitFailedError()
            else:
                print("RDKit failed all attempts to embed")
                return None, None

            """
            RDKit currently embeds the conformers and sets the id as 0, so even though multiple
            conformers have been generated, only 1 can be called. Below the id's are resolved.
            """
            for i in range(len(rdmol.GetConformers())):
                rdmol.GetConformers()[i].SetId(i)

            crude = Chem.Mol(rdmol.ToBinary())
            rdmol, minEid = self.optimize(rdmol, boundsMatrix=bm, atomMatch=match)

        self.writeMolFile(crude, self.getCrudeMolFilePath(), minEid)
        self.writeMolFile(rdmol, self.getRefinedMolFilePath(), minEid)

        return rdmol, minEid

    def optimize(self, rdmol, boundsMatrix=None, atomMatch=None):

        energy=0.0
        minEid=0;
        lowestE=9.999999e99;#start with a very high number, which would never be reached
        crude = Chem.Mol(rdmol.ToBinary())

        for conf in rdmol.GetConformers():
            if boundsMatrix == None:
                AllChem.UFFOptimizeMolecule(rdmol,confId=conf.GetId())
                energy=AllChem.UFFGetMoleculeForceField(rdmol,confId=conf.GetId()).CalcEnergy()
            else:
                eBefore, energy = Pharm3D.EmbedLib.OptimizeMol(rdmol, boundsMatrix, atomMatches=atomMatch, forceConstant=100000.0)

            if energy < lowestE:
                minEid = conf.GetId()
                lowestE = energy

        return rdmol, minEid

    def writeMolFile(self, mol, path, minEid):
        with open(path, 'w') as out3Dcrude:
            out3Dcrude.write(Chem.MolToMolBlock(mol,confId=minEid))

    def parseLOG(self, filePath):
        """
        Parses Gaussian `.log` files and returns the last geometry.
        """

        parser = cclib.parser.Gaussian(filePath)
        parser.logger.setLevel(logging.ERROR) #cf. http://cclib.sourceforge.net/wiki/index.php/Using_cclib#Additional_information
        cclibData = parser.parse()

        atomsymbols = []
        for item in cclibData.atomnos:
            atomsymbols.append(getElement(int(item)).symbol)

        return atomsymbols, cclibData.atomcoords[-1]

    def parseOUT(self, filePath):
        """
        Parses Mopac `.out` files and returns the last geometry.
        """

        parser = cclib.parser.Mopac(filePath)
        parser.logger.setLevel(logging.ERROR) #cf. http://cclib.sourceforge.net/wiki/index.php/Using_cclib#Additional_information
        cclibData = parser.parse()

        atomsymbols = []
        for item in cclibData.atomnos:
            atomsymbols.append(getElement(int(item)).symbol)

        return atomsymbols, cclibData.atomcoords[-1]

    def parseARC(self, filePath):
        """
        Parses Mopac `.arc` files and returns the geometry.
        """

        atomline = re.compile('\s*([A-Za-z]+)\s+([\- ][0-9.]+)\s+([\+ ][0-9.]+)\s+([\- ][0-9.]+)\s+([\+ ][0-9.]+)\s+([\- ][0-9.]+)')

        atomCount = 0
        atomsymbols = []
        atomcoords = []
        with open(filePath) as molinput:
            for line in molinput:
                match = atomline.match(line)
                if match:
                    atomsymbols.append(match.group(1))
                    atomcoords.append([float(match.group(2)), float(match.group(6)), float(match.group(6))])
                    atomCount += 1

        atomcoords = numpy.array(atomcoords)

        return atomsymbols, atomcoords

    def parseMOL(self, filePath):
        """
        Parses RDKit `.mol` files and returns the geometry.
        """
        atomline = re.compile('\s*([\- ][0-9.]+\s+[\-0-9.]+\s+[\-0-9.]+)\s+([A-Za-z]+)')

        atomCount = 0
        atomsymbols = []
        atomcoords = []
        with open(filePath) as molinput:
            for line in molinput:
                match = atomline.match(line)
                if match:
                    atomsymbols.append(match.group(2))
                    atomcoords.append([float(i) for i in match.group(1).split()])
                    atomCount += 1

        atomcoords = numpy.array(atomcoords)

        return atomsymbols, atomcoords

    def parseXYZ(self, filePath):
        """
        Parses `.xyz` file formats, files with molecular cartesian coordinates, and returns the geometry.
        """
        atomline = re.compile('\s*([A-Za-z])\s+([\- ][0-9.]+\s+[\-0-9.]+\s+[\-0-9.]+)')

        atomCount = 0
        atomsymbols = []
        atomcoords = []
        with open(filePath) as molinput:
            for line in molinput:
                match = atomline.match(line)
                if match:
                    atomsymbols.append(match.group(1))
                    atomcoords.append([float(i) for i in match.group(2).split()])
                    atomCount += 1

        atomcoords = numpy.array(atomcoords)

        return atomsymbols, atomcoords

    def getDistance(self, coords1, coords2):
        """
        Returns the distance between the two coordinates. The coordinates are provided in an array.
        """
        coordsDiff = coords1 - coords2
        coordsSq = coordsDiff**2
        distSq = coordsSq.sum()
        dist = math.sqrt(distSq)

        return dist

    def saveCoordinatesFromRDMol(self, rdmol, minEid, rdAtIdx):
        # Save xyz coordinates on each atom in molecule ****
        for atom in self.molecule.atoms:
            point = rdmol.GetConformer(minEid).GetAtomPosition(atom.sortingLabel)
            atom.coords = numpy.array([point.x, point.y, point.z])

    def saveCoordinatesFromQMData(self, qmdata):
        """
        Save geometry info from QMData (eg CCLibData)
        """
        raise NotImplementedError

def loadThermoDataFile(filePath):
    """
    Load the specified thermo data file and return the dictionary of its contents.

    Returns `None` if the file is invalid or missing.

    Checks that the returned dictionary contains at least InChI, adjacencyList, thermoData.
    """
    if not os.path.exists(filePath):
        return None
    try:
        with open(filePath) as resultFile:
            logging.info('Reading existing thermo file {0}'.format(filePath))
            global_context = { '__builtins__': None }
            local_context = {
                '__builtins__': None,
                'True': True,
                'False': False,
                'ThermoData': rmgpy.thermo.ThermoData,
                'PointGroup': symmetry.PointGroup,
                'QMData': qmdata.QMData,
                'array': numpy.array,
                'int32': numpy.int32,
            }
            exec resultFile in global_context, local_context
    except IOError, e:
        logging.info("Couldn't read thermo file {0}".format(filePath))
        return None
    except (NameError, TypeError, SyntaxError), e:
        logging.error('The thermo file "{0}" was invalid:'.format(filePath))
        logging.exception(e)
        return None
    if not 'InChI' in local_context:
        logging.error('The thermo file "{0}" did not contain an InChI.'.format(filePath))
        return None
    if not 'adjacencyList' in local_context:
        logging.error('The thermo file "{0}" did not contain adjacencyList.'.format(filePath))
        return None
    if not 'thermoData' in local_context:
        logging.error('The thermo file "{0}" did not contain thermoData.'.format(filePath))
        return None
    return local_context

class QMMolecule:
    """
    A base class for QM Molecule calculations.

    Specific programs and methods should inherit from this and define some
    extra attributes and methods:

     * outputFileExtension
     * inputFileExtension
     * generateQMData() ...and whatever else is needed to make this method work.

    The attributes are:

    =================== ======================= ====================================
    Attribute           Type                    Description
    =================== ======================= ====================================
    `molecule`          :class:`Molecule`       RMG Molecule object
    `settings`          :class:`QMSettings`     Settings for QM calculations
    `uniqueID`          ``str``                 A short ID such as an augmented InChI Key
    `uniqueIDlong`      ``str``                 A long, truly unique ID such as an augmented InChI
    =================== ======================= ====================================

    """

    def __init__(self, molecule, settings):
        self.molecule = molecule
        self.settings = settings

        self.uniqueID = self.molecule.toSMILES()
        self.uniqueIDlong = self.molecule.toAugmentedInChI()
<<<<<<< HEAD

    def getFilePath(self, extension):
=======
        
    def getFilePath(self, extension, scratch=True):
>>>>>>> fb393c41
        """
        Returns the path to the file with the given extension.

        The provided extension should include the leading dot.
        If called with `scratch=False` then it will be in the `fileStore` directory,
        else `scratch=True` is assumed and it will be in the `scratchDirectory` directory.
        """
<<<<<<< HEAD
        return os.path.join(self.settings.scratchDirectory, self.uniqueID  + extension)

=======
        #ToDo: this is duplicated in Geometry class. Should be refactored.
        return os.path.join(
            self.settings.scratchDirectory if scratch else self.settings.fileStore,
            self.uniqueID + extension
            )
        
>>>>>>> fb393c41
    @property
    def outputFilePath(self):
        """Get the output file name."""
        return self.getFilePath(self.outputFileExtension)

    @property
    def inputFilePath(self):
        """Get the input file name."""
        return self.getFilePath(self.inputFileExtension)

    def getThermoFilePath(self):
        "Returns the path the thermo data file."
<<<<<<< HEAD
        return os.path.join(self.settings.fileStore, self.uniqueID  + '.thermo')

=======
        return self.getFilePath('.thermo', scratch=False)
    
>>>>>>> fb393c41
    @property
    def scriptAttempts(self):
        "The number of attempts with different script keywords"
        return len(self.keywords)

    @property
    def maxAttempts(self):
        "The total number of attempts to try"
        return 2 * len(self.keywords)

    def initialize(self):
        """
        Do any startup tasks.
        """
        self.checkReady()

    def checkReady(self):
        """
        Check that it's ready to run calculations.
        """
        self.settings.checkAllSet()
        self.checkPaths()

    def checkPaths(self):
        """
        Check the paths in the settings are OK. Make folders as necessary.
<<<<<<< HEAD
        """
        if not os.path.exists(self.settings.RMG_bin_path):
            raise Exception("RMG-Py 'bin' directory {0} does not exist.".format(self.settings.RMG_bin_path))
        if not os.path.isdir(self.settings.RMG_bin_path):
            raise Exception("RMG-Py 'bin' directory {0} is not a directory.".format(self.settings.RMG_bin_path))

        rPath = os.path.join('Species', self.uniqueID, self.settings.method)

        pathList = [self.settings.fileStore, self.settings.scratchDirectory]
        for i, path in enumerate(pathList):
            if 'Species' not in path:
                path = os.path.join(path, rPath)
            path = os.path.expandvars(path)
            pathList[i] = path
=======
        """        
        self.settings.fileStore = os.path.expandvars(self.settings.fileStore) # to allow things like $HOME or $RMGpy
        self.settings.scratchDirectory = os.path.expandvars(self.settings.scratchDirectory)
        for path in [self.settings.fileStore, self.settings.scratchDirectory]:
>>>>>>> fb393c41
            if not os.path.exists(path):
                logging.info("Creating directory %s for QM files."%os.path.abspath(path))
                os.makedirs(path)

        self.settings.fileStore, self.settings.scratchDirectory = pathList

    def createGeometry(self, boundsMatrix=None, atomMatch=None):
        """
        Creates self.geometry with RDKit geometries
        """
        self.geometry = Geometry(self.settings, self.uniqueID, self.molecule, uniqueIDlong=self.uniqueIDlong)
        self.geometry.generateRDKitGeometries(boundsMatrix, atomMatch)
        return self.geometry

    def parse(self):
        """
        Parses the results of the Mopac calculation, and returns a CCLibData object.
        """
        parser = self.getParser(self.outputFilePath)
        parser.logger.setLevel(logging.ERROR) #cf. http://cclib.sourceforge.net/wiki/index.php/Using_cclib#Additional_information
        cclibData = parser.parse()
        if cclibData.natom==1:
            # Can't have any vibration frequencies
            cclibData.vibfreqs = numpy.array([])
        radicalNumber = self.molecule.getRadicalCount()
        qmData = CCLibData(cclibData, radicalNumber+1) # Should `radicalNumber+1` be `self.molecule.multiplicity` in the next line of code? It's the electronic ground state degeneracy.

        return qmData

    def generateQMData(self):
        """
        Calculate the QM data somehow and return a CCLibData object, or None if it fails.
        """
        raise NotImplementedError("This should be defined in a subclass that inherits from QMMolecule")
        return qmdata.QMData() or None

    def generateThermoData(self):
        """
        Generate Thermo Data via a QM calc.

        Returns None if it fails.
        """
        self.initialize()

        # First, see if we already have it.
        if self.loadThermoData():
            return self.thermo

        # If not, generate the QM data
        self.qmData = self.generateQMData()

        # If that fails, give up and return None.
        if self.qmData  is None:
            return None

        self.determinePointGroup()

        # If that fails, give up and return None.
        if self.pointGroup is None:
            return None

        self.calculateThermoData()
        Cp0 = self.molecule.calculateCp0()
        CpInf = self.molecule.calculateCpInf()
        self.thermo.Cp0 = (Cp0,"J/(mol*K)")
        self.thermo.CpInf = (CpInf,"J/(mol*K)")
        self.saveThermoData()
        return self.thermo

    def saveThermoData(self):
        """
        Save the generated thermo data.
        """
        self.thermo.H298.units = 'kcal/mol'
        self.thermo.S298.units = 'cal/mol/K'
        self.thermo.Cpdata.units = 'cal/mol/K'
        with open(self.getThermoFilePath(), 'w') as resultFile:
            resultFile.write('InChI = "{0!s}"\n'.format(self.uniqueIDlong))
            resultFile.write("thermoData = {0!r}\n".format(self.thermo))
            resultFile.write("pointGroup = {0!r}\n".format(self.pointGroup))
            resultFile.write("qmData = {0!r}\n".format(self.qmData))
            resultFile.write('adjacencyList = """\n{0!s}"""\n'.format(self.molecule.toAdjacencyList(removeH=False)))

    def loadThermoData(self):
        """
        Try loading a thermo data from a previous run.
        """
        filePath = self.getThermoFilePath()
        local_context = loadThermoDataFile(filePath)
        if local_context is None:
            # file does not exist or is invalid
            return None
        if local_context['InChI'] != self.uniqueIDlong:
            logging.error('The InChI in the thermo file {0} did not match the current molecule {1}'.format(filePath,self.uniqueIDlong))
            return None
        loadedMolecule = rmgpy.molecule.Molecule().fromAdjacencyList(local_context['adjacencyList'])
        if not loadedMolecule.isIsomorphic(self.molecule):
            logging.error('The adjacencyList in thermo file {0} did not match the current molecule {1}'.format(filePath,self.uniqueIDlong))
            return None
        thermo = local_context['thermoData']
        assert isinstance(thermo, rmgpy.thermo.ThermoData)
        self.thermo = thermo

        self.pointGroup = symmetry.pointGroupDictionary[local_context['pointGroup'].pointGroup] # point to the one in the module level dictionary with the same name
        self.qmData = local_context['qmData']
        return thermo


    def getInChiKeyAug(self):
        """
        Returns the augmented InChI from self.molecule
        """
        return self.molecule.toAugmentedInChIKey()

    def getMolFilePathForCalculation(self, attempt):
        """
        Get the path to the MOL file of the geometry to use for calculation `attempt`.

        If attempt <= self.scriptAttempts then we use the refined coordinates,
        then we start to use the crude coordinates.
        """
        if attempt <= self.scriptAttempts: # use UFF-refined coordinates
            return self.geometry.getRefinedMolFilePath()
        else:
            return self.geometry.getCrudeMolFilePath()

    def determinePointGroup(self):
        """
        Determine point group using the SYMMETRY Program

        Stores the resulting :class:`PointGroup` in self.pointGroup
        """
        assert self.qmData, "Need QM Data first in order to calculate point group."
        pgc = symmetry.PointGroupCalculator(self.settings, self.uniqueID, self.qmData)
        self.pointGroup = pgc.calculate()

    def calculateChiralityCorrection(self):
        """
        Returns the chirality correction to entropy (R*ln(2) if chiral) in J/mol/K.
        """
        if self.pointGroup.chiral:
            return rmgpy.quantity.constants.R * math.log(2)
        else:
            return 0.

    def calculateThermoData(self):
        """
        Calculate the thermodynamic properties.

        Stores and returns a ThermoData object as self.thermo.
        self.qmData and self.pointGroup need to be generated before this method is called.
        """
        assert self.qmData, "Need QM Data first in order to calculate thermo."
        assert self.pointGroup, "Need Point Group first in order to calculate thermo."

        trans = rmgpy.statmech.IdealGasTranslation( mass=self.qmData.molecularMass )
        if self.pointGroup.linear:
            # there should only be one rotational constant for a linear rotor
            rotationalConstant = rmgpy.quantity.Frequency(max(self.qmData.rotationalConstants.value), self.qmData.rotationalConstants.units)
            rot = rmgpy.statmech.LinearRotor(
                                         rotationalConstant = rotationalConstant,
                                         symmetry = self.pointGroup.symmetryNumber,
                                        )
        else:
            rot = rmgpy.statmech.NonlinearRotor(
                                         rotationalConstant = self.qmData.rotationalConstants,
                                         symmetry = self.pointGroup.symmetryNumber,
                                        )
        # @todo: should we worry about spherical top rotors?
        vib = rmgpy.statmech.HarmonicOscillator( frequencies=self.qmData.frequencies )

        # @todo: We need to extract or calculate E0 somehow from the qmdata
        E0 = (0, "kJ/mol")
        self.statesmodel = rmgpy.statmech.Conformer(E0=E0,
                                                    modes=[trans, rot, vib],
                                spinMultiplicity = self.qmData.groundStateDegeneracy )

        #we will use number of atoms from above (alternatively, we could use the chemGraph); this is needed to test whether the species is monoatomic
        # SI units are J/mol, but converted to kJ/mol for generating the thermo.
        Hf298 = self.qmData.energy.value_si / 1000

        S298 = self.statesmodel.getEntropy(298.0)
        Tdata = [300.0, 400.0, 500.0, 600.0, 800.0, 1000.0, 1500.0]
        Cp = [self.statesmodel.getHeatCapacity(T) for T in Tdata]
        S298 = S298 + self.calculateChiralityCorrection()
        comment = self.qmData.source or "QM calculation of some sort."

        thermo = ThermoData(
                           Tdata = (Tdata,"K"),
                           Cpdata = (Cp,"J/(mol*K)"),
                           H298 = (Hf298,"kJ/mol"),
                           S298 = (S298,"J/(mol*K)"),
                           Tmin = (300.0,"K"),
                           Tmax = (2000.0,"K"),
                           comment = comment
                          )
        self.thermo = thermo
        return thermo<|MERGE_RESOLUTION|>--- conflicted
+++ resolved
@@ -55,13 +55,7 @@
         else:
             #: Long, truly unique, ID, such as the augmented InChI.
             self.uniqueIDlong = uniqueIDlong
-<<<<<<< HEAD
-
-=======
-        
-        # ToDo: why do we copy self.settings.fileStore into self.fileStore ?
-        # (and same for .scratchDirectory)
->>>>>>> fb393c41
+
         if self.settings:
             self.fileStore = self.settings.fileStore
             self.scratchDirectory = self.settings.scratchDirectory
@@ -85,16 +79,11 @@
         If called with `scratch=False` then it will be in the `fileStore` directory,
         else `scratch=True` is assumed and it will be in the `scratchDirectory` directory.
         """
-<<<<<<< HEAD
-        return os.path.join(self.settings.scratchDirectory, self.uniqueID  + extension)
-
-=======
         return os.path.join(
             self.settings.scratchDirectory if scratch else self.settings.fileStore,
             self.uniqueID + extension
             )
-        
->>>>>>> fb393c41
+
     def getCrudeMolFilePath(self):
         "Returns the path of the crude mol file."
         return self.getFilePath('.crude.mol')
@@ -383,13 +372,8 @@
 
         self.uniqueID = self.molecule.toSMILES()
         self.uniqueIDlong = self.molecule.toAugmentedInChI()
-<<<<<<< HEAD
-
-    def getFilePath(self, extension):
-=======
-        
+
     def getFilePath(self, extension, scratch=True):
->>>>>>> fb393c41
         """
         Returns the path to the file with the given extension.
 
@@ -397,17 +381,12 @@
         If called with `scratch=False` then it will be in the `fileStore` directory,
         else `scratch=True` is assumed and it will be in the `scratchDirectory` directory.
         """
-<<<<<<< HEAD
-        return os.path.join(self.settings.scratchDirectory, self.uniqueID  + extension)
-
-=======
         #ToDo: this is duplicated in Geometry class. Should be refactored.
         return os.path.join(
             self.settings.scratchDirectory if scratch else self.settings.fileStore,
             self.uniqueID + extension
             )
-        
->>>>>>> fb393c41
+
     @property
     def outputFilePath(self):
         """Get the output file name."""
@@ -420,13 +399,8 @@
 
     def getThermoFilePath(self):
         "Returns the path the thermo data file."
-<<<<<<< HEAD
-        return os.path.join(self.settings.fileStore, self.uniqueID  + '.thermo')
-
-=======
         return self.getFilePath('.thermo', scratch=False)
-    
->>>>>>> fb393c41
+
     @property
     def scriptAttempts(self):
         "The number of attempts with different script keywords"
@@ -453,7 +427,6 @@
     def checkPaths(self):
         """
         Check the paths in the settings are OK. Make folders as necessary.
-<<<<<<< HEAD
         """
         if not os.path.exists(self.settings.RMG_bin_path):
             raise Exception("RMG-Py 'bin' directory {0} does not exist.".format(self.settings.RMG_bin_path))
@@ -468,12 +441,6 @@
                 path = os.path.join(path, rPath)
             path = os.path.expandvars(path)
             pathList[i] = path
-=======
-        """        
-        self.settings.fileStore = os.path.expandvars(self.settings.fileStore) # to allow things like $HOME or $RMGpy
-        self.settings.scratchDirectory = os.path.expandvars(self.settings.scratchDirectory)
-        for path in [self.settings.fileStore, self.settings.scratchDirectory]:
->>>>>>> fb393c41
             if not os.path.exists(path):
                 logging.info("Creating directory %s for QM files."%os.path.abspath(path))
                 os.makedirs(path)
