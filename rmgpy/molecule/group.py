--- conflicted
+++ resolved
@@ -75,11 +75,7 @@
     order to match.
     """
 
-<<<<<<< HEAD
-    def __init__(self, atomType=None, radicalElectrons=None, charge=None, label='', lonePairs=None):
-=======
-    def __init__(self, atomType=None, radicalElectrons=None, spinMultiplicity=None, charge=None, label='', lonePairs=None, coords=None):
->>>>>>> 486d7012
+    def __init__(self, atomType=None, radicalElectrons=None, charge=None, label='', lonePairs=None, coords=None):
         Vertex.__init__(self)
         self.atomType = atomType or []
         for index in range(len(self.atomType)):
